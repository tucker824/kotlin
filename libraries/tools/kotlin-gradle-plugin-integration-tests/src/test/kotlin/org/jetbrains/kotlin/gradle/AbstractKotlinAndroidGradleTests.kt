package org.jetbrains.kotlin.gradle

import org.gradle.api.logging.LogLevel
import org.gradle.api.logging.configuration.WarningMode
import org.gradle.util.GradleVersion
import org.jetbrains.kotlin.gradle.util.*
import org.jetbrains.kotlin.test.util.KtTestUtil
import org.junit.Assume
import org.junit.Ignore
import org.junit.Test
import java.io.File
import kotlin.test.assertEquals
import kotlin.test.assertTrue

open class KotlinAndroid36GradleIT : KotlinAndroid34GradleIT() {
    override val androidGradlePluginVersion: AGPVersion
        get() = AGPVersion.v3_6_0

<<<<<<< HEAD
    @Ignore
=======
    override val defaultGradleVersion: GradleVersionRequired
        get() = GradleVersionRequired.AtLeast("6.1")

>>>>>>> a101d12c
    @Test
    fun testAndroidMppSourceSets(): Unit = with(
        Project("new-mpp-android-source-sets")
    ) {
        // AbstractReportTask#generate() task action was removed in Gradle 6.8+,
        // that SourceSetTask is using: https://github.com/gradle/gradle/commit/4dac91ab87ea33ee8689d2a62b691b119198e7c7
        // leading to the issue that ":sourceSets" task is always in 'UP-TO-DATE' state.
        // Skipping this check until test will start using AGP 7.0-alpha03+
        if (GradleVersion.version(chooseWrapperVersionOrFinishTest()) < GradleVersion.version("6.8")) {
            build("sourceSets") {
                assertSuccessful()

                assertContains("Android resources: [lib/src/main/res, lib/src/androidMain/res]")
                assertContains("Assets: [lib/src/main/assets, lib/src/androidMain/assets]")
                assertContains("AIDL sources: [lib/src/main/aidl, lib/src/androidMain/aidl]")
                assertContains("RenderScript sources: [lib/src/main/rs, lib/src/androidMain/rs]")
                assertContains("JNI sources: [lib/src/main/jni, lib/src/androidMain/jni]")
                assertContains("JNI libraries: [lib/src/main/jniLibs, lib/src/androidMain/jniLibs]")
                assertContains("Java-style resources: [lib/src/main/resources, lib/src/androidMain/resources]")

                assertContains("Android resources: [lib/src/androidTestDebug/res, lib/src/androidAndroidTestDebug/res]")
                assertContains("Assets: [lib/src/androidTestDebug/assets, lib/src/androidAndroidTestDebug/assets]")
                assertContains("AIDL sources: [lib/src/androidTestDebug/aidl, lib/src/androidAndroidTestDebug/aidl]")
                assertContains("RenderScript sources: [lib/src/androidTestDebug/rs, lib/src/androidAndroidTestDebug/rs]")
                assertContains("JNI sources: [lib/src/androidTestDebug/jni, lib/src/androidAndroidTestDebug/jni]")
                assertContains("JNI libraries: [lib/src/androidTestDebug/jniLibs, lib/src/androidAndroidTestDebug/jniLibs]")
                assertContains("Java-style resources: [lib/src/androidTestDebug/resources, lib/src/androidAndroidTestDebug/resources]")

                assertContains("Java-style resources: [lib/betaSrc/paidBeta/resources, lib/src/androidPaidBeta/resources]")
                assertContains("Java-style resources: [lib/betaSrc/paidBetaDebug/resources, lib/src/androidPaidBetaDebug/resources]")
                assertContains("Java-style resources: [lib/betaSrc/paidBetaRelease/resources, lib/src/androidPaidBetaRelease/resources]")

                assertContains("Java-style resources: [lib/betaSrc/freeBeta/resources, lib/src/androidFreeBeta/resources]")
                assertContains("Java-style resources: [lib/betaSrc/freeBetaDebug/resources, lib/src/androidFreeBetaDebug/resources]")
                assertContains("Java-style resources: [lib/betaSrc/freeBetaRelease/resources, lib/src/androidFreeBetaRelease/resources]")
            }
        }

        build("testFreeBetaDebug") {
            assertFailed()
            assertContains("CommonTest > fail FAILED")
            assertContains("TestKotlin > fail FAILED")
            assertContains("AndroidTestKotlin > fail FAILED")
            assertContains("TestJava > fail FAILED")
        }

        build("assemble") {
            assertSuccessful()
        }

        // Test for KT-35016: MPP should recognize android instrumented tests correctly
        // TODO: https://issuetracker.google.com/issues/173770818 enable after fix in AGP
        /*
        build("connectedAndroidTest") {
            assertFailed()
            assertContains("No connected devices!")
        }
         */
    }

    @Test
    fun testAndroidWithNewMppApp() = with(Project("new-mpp-android")) {
        build("assemble", "compileDebugUnitTestJavaWithJavac", "printCompilerPluginOptions") {
            assertSuccessful()

            // KT-30784
            assertNotContains("API 'variant.getPackageLibrary()' is obsolete and has been replaced")

            assertContains("KT-29964 OK") // Output from lib/build.gradle

            assertTasksExecuted(
                ":lib:compileDebugKotlinAndroidLib",
                ":lib:compileReleaseKotlinAndroidLib",
                ":lib:compileKotlinJvmLib",
                ":lib:compileKotlinJsLib",
                ":lib:compileKotlinMetadata",
                ":app:compileDebugKotlinAndroidApp",
                ":app:compileReleaseKotlinAndroidApp",
                ":app:compileKotlinJvmApp",
                ":app:compileKotlinJsApp",
                ":app:compileKotlinMetadata",
                ":lib:compileDebugUnitTestJavaWithJavac",
                ":app:compileDebugUnitTestJavaWithJavac"
            )

            listOf("debug", "release").forEach { variant ->
                assertFileExists("lib/build/tmp/kotlin-classes/$variant/com/example/lib/ExpectedLibClass.class")
                assertFileExists("lib/build/tmp/kotlin-classes/$variant/com/example/lib/CommonLibClass.class")
                assertFileExists("lib/build/tmp/kotlin-classes/$variant/com/example/lib/AndroidLibClass.class")

                assertFileExists("app/build/tmp/kotlin-classes/$variant/com/example/app/AKt.class")
                assertFileExists("app/build/tmp/kotlin-classes/$variant/com/example/app/KtUsageKt.class")
            }

            // Check that Android extensions arguments are available only in the Android source sets:
            val compilerPluginArgsRegex = "(\\w+)${Regex.escape("=args=>")}(.*)".toRegex()
            val compilerPluginOptionsBySourceSet =
                compilerPluginArgsRegex.findAll(output).associate { it.groupValues[1] to it.groupValues[2] }

            compilerPluginOptionsBySourceSet.entries.forEach { (sourceSetName, argsString) ->
                val shouldHaveAndroidExtensionArgs =
                    sourceSetName.startsWith("androidApp") && (
                            androidGradlePluginVersion < AGPVersion.v7_0_0 || !sourceSetName.contains("AndroidTestRelease")
                            )
                if (shouldHaveAndroidExtensionArgs)
                    assertTrue("$sourceSetName is an Android source set and should have Android Extensions in the args") {
                        "plugin:org.jetbrains.kotlin.android" in argsString
                    }
                else
                    assertEquals(
                        "[]",
                        argsString,
                        "$sourceSetName is not an Android source set and should not have Android Extensions in the args"
                    )
            }
        }

        // By default, no Android variant should be published in 1.3.20:
        val groupDir = "lib/build/repo/com/example/"
        build("publish") {
            assertSuccessful()
            assertFileExists(groupDir + "lib-jvmlib")
            assertFileExists(groupDir + "lib-jslib")
            assertNoSuchFile(groupDir + "lib-androidlib")
            assertNoSuchFile(groupDir + "lib-androidlib-debug")
            projectDir.resolve(groupDir).deleteRecursively()
        }

        // Choose a single variant to publish, check that it's there:
        gradleBuildScript("lib").appendText("\nkotlin.android('androidLib').publishLibraryVariants = ['release']")
        build("publish") {
            assertSuccessful()
            assertFileExists(groupDir + "lib-androidlib/1.0/lib-androidlib-1.0.aar")
            assertFileExists(groupDir + "lib-androidlib/1.0/lib-androidlib-1.0-sources.jar")
            assertNoSuchFile(groupDir + "lib-androidlib-debug")
            projectDir.resolve(groupDir).deleteRecursively()
        }

        // Enable publishing for all Android variants:
        gradleBuildScript("lib").appendText("\nkotlin.android('androidLib') { publishAllLibraryVariants() }")
        build("publish") {
            assertSuccessful()
            assertFileExists(groupDir + "lib-androidlib/1.0/lib-androidlib-1.0.aar")
            assertFileExists(groupDir + "lib-androidlib/1.0/lib-androidlib-1.0-sources.jar")
            assertFileExists(groupDir + "lib-androidlib-debug/1.0/lib-androidlib-debug-1.0.aar")
            assertFileExists(groupDir + "lib-androidlib-debug/1.0/lib-androidlib-debug-1.0-sources.jar")
            projectDir.resolve(groupDir).deleteRecursively()
        }

        // Then group the variants by flavor and check that only one publication is created:
        gradleBuildScript("lib").appendText("\nkotlin.android('androidLib').publishLibraryVariantsGroupedByFlavor = true")
        build("publish") {
            assertSuccessful()
            assertFileExists(groupDir + "lib-androidlib/1.0/lib-androidlib-1.0.aar")
            assertFileExists(groupDir + "lib-androidlib/1.0/lib-androidlib-1.0-sources.jar")
            assertFileExists(groupDir + "lib-androidlib/1.0/lib-androidlib-1.0-debug.aar")
            assertFileExists(groupDir + "lib-androidlib/1.0/lib-androidlib-1.0-debug-sources.jar")
            projectDir.resolve(groupDir).deleteRecursively()
        }

        // Add one flavor dimension with two flavors, check that the flavors produce grouped publications:
        gradleBuildScript("lib").appendText(
            "\nandroid { flavorDimensions('foo'); productFlavors { fooBar { dimension 'foo' }; fooBaz { dimension 'foo' } } }"
        )
        build("publish") {
            assertSuccessful()
            listOf("foobar", "foobaz").forEach { flavor ->
                assertFileExists(groupDir + "lib-androidlib-$flavor/1.0/lib-androidlib-$flavor-1.0.aar")
                assertFileExists(groupDir + "lib-androidlib-$flavor/1.0/lib-androidlib-$flavor-1.0-sources.jar")
                assertFileExists(groupDir + "lib-androidlib-$flavor/1.0/lib-androidlib-$flavor-1.0-debug.aar")
                assertFileExists(groupDir + "lib-androidlib-$flavor/1.0/lib-androidlib-$flavor-1.0-debug-sources.jar")
            }
            projectDir.resolve(groupDir).deleteRecursively()
        }

        // Disable the grouping and check that all the variants are published under separate artifactIds:
        gradleBuildScript("lib").appendText(
            "\nkotlin.android('androidLib') { publishLibraryVariantsGroupedByFlavor = false }"
        )
        build("publish") {
            assertSuccessful()
            listOf("foobar", "foobaz").forEach { flavor ->
                listOf("-debug", "").forEach { buildType ->
                    assertFileExists(groupDir + "lib-androidlib-$flavor$buildType/1.0/lib-androidlib-$flavor$buildType-1.0.aar")
                    assertFileExists(groupDir + "lib-androidlib-$flavor$buildType/1.0/lib-androidlib-$flavor$buildType-1.0-sources.jar")
                }
            }
            projectDir.resolve(groupDir).deleteRecursively()
        }

        // Convert the 'app' project to a library, publish the two without metadata,
        // check that the dependencies in the POMs are correctly rewritten:
        val appGroupDir = "app/build/repo/com/example/"

        gradleSettingsScript().modify { it.replace("enableFeaturePreview", "//") }
        gradleBuildScript("app").modify {
            it.replace("com.android.application", "com.android.library")
                .replace("applicationId", "//") + "\n" + """
                    apply plugin: 'maven-publish'
                    publishing { repositories { maven { url = uri("${'$'}buildDir/repo") } } }
                    kotlin.android('androidApp') { publishAllLibraryVariants() }
                    android { flavorDimensions('foo'); productFlavors { fooBar { dimension 'foo' }; fooBaz { dimension 'foo' } } }
                """.trimIndent()
        }
        build("publish") {
            assertSuccessful()
            listOf("foobar", "foobaz").forEach { flavor ->
                listOf("-debug", "").forEach { buildType ->
                    assertFileExists(appGroupDir + "app-androidapp-$flavor$buildType/1.0/app-androidapp-$flavor$buildType-1.0.aar")
                    assertFileExists(appGroupDir + "app-androidapp-$flavor$buildType/1.0/app-androidapp-$flavor$buildType-1.0-sources.jar")
                    val pomText = projectDir.resolve(
                        appGroupDir + "app-androidapp-$flavor$buildType/1.0/app-androidapp-$flavor$buildType-1.0.pom"
                    ).readText().replace("\\s+".toRegex(), "")
                    assertTrue {
                        "<artifactId>lib-androidlib-$flavor$buildType</artifactId><version>1.0</version><scope>runtime</scope>" in pomText
                    }
                }
            }
            projectDir.resolve(groupDir).deleteRecursively()
        }

        // Also check that api and runtimeOnly MPP dependencies get correctly published with the appropriate scope, KT-29476:
        gradleBuildScript("app").modify {
            it.replace("implementation project(':lib')", "api project(':lib')") + "\n" + """
                kotlin.sourceSets.commonMain.dependencies {
                    runtimeOnly(kotlin('reflect'))
                }
            """.trimIndent()
        }
        build("publish") {
            assertSuccessful()
            listOf("foobar", "foobaz").forEach { flavor ->
                listOf("-debug", "").forEach { buildType ->
                    val pomText = projectDir.resolve(
                        appGroupDir + "app-androidapp-$flavor$buildType/1.0/app-androidapp-$flavor$buildType-1.0.pom"
                    ).readText().replace("\\s+".toRegex(), "")
                    assertTrue {
                        "<artifactId>lib-androidlib-$flavor$buildType</artifactId><version>1.0</version><scope>compile</scope>" in pomText
                    }
                    assertTrue {
                        val kotlinVersion = defaultBuildOptions().kotlinVersion
                        "<artifactId>kotlin-reflect</artifactId><version>$kotlinVersion</version><scope>runtime</scope>" in pomText
                    }
                }
            }
        }
    }

    @Test
    fun testAndroidMppProductionDependenciesInTests() = with(Project("new-mpp-android")) {
        // Test the fix for KT-29343
        setupWorkingDir()

        gradleBuildScript("lib").appendText(
            "\n" + """
            kotlin.sourceSets {
                commonMain {
                    dependencies {
                        implementation kotlin("stdlib-common")
                    }
                }
                androidLibDebug {
                    dependencies {
                        implementation kotlin("reflect")
                    }
                }
                androidLibRelease {
                    dependencies {
                        implementation kotlin("test-junit")
                    }
                }
            }
            """.trimIndent()
        )

        val kotlinVersion = defaultBuildOptions().kotlinVersion
        testResolveAllConfigurations("lib") {
            assertSuccessful()

            // commonMain:
            assertContains(">> :lib:debugCompileClasspath --> kotlin-stdlib-common-$kotlinVersion.jar")
            assertContains(">> :lib:releaseCompileClasspath --> kotlin-stdlib-common-$kotlinVersion.jar")
            assertContains(">> :lib:debugAndroidTestCompileClasspath --> kotlin-stdlib-common-$kotlinVersion.jar")
            assertContains(">> :lib:debugUnitTestCompileClasspath --> kotlin-stdlib-common-$kotlinVersion.jar")
            assertContains(">> :lib:releaseUnitTestCompileClasspath --> kotlin-stdlib-common-$kotlinVersion.jar")

            // androidLibDebug:
            assertContains(">> :lib:debugCompileClasspath --> kotlin-reflect-$kotlinVersion.jar")
            assertNotContains(">> :lib:releaseCompileClasspath --> kotlin-reflect-$kotlinVersion.jar")
            assertContains(">> :lib:debugAndroidTestCompileClasspath --> kotlin-reflect-$kotlinVersion.jar")
            assertContains(">> :lib:debugUnitTestCompileClasspath --> kotlin-reflect-$kotlinVersion.jar")
            assertNotContains(">> :lib:releaseUnitTestCompileClasspath --> kotlin-reflect-$kotlinVersion.jar")

            // androidLibRelease:
            assertNotContains(">> :lib:debugCompileClasspath --> kotlin-test-junit-$kotlinVersion.jar")
            assertContains(">> :lib:releaseCompileClasspath --> kotlin-test-junit-$kotlinVersion.jar")
            assertNotContains(">> :lib:debugAndroidTestCompileClasspath --> kotlin-test-junit-$kotlinVersion.jar")
            assertNotContains(">> :lib:debugUnitTestCompileClasspath --> kotlin-test-junit-$kotlinVersion.jar")
            assertContains(">> :lib:releaseUnitTestCompileClasspath --> kotlin-test-junit-$kotlinVersion.jar")
        }
    }

    @Test
    fun testCustomAttributesInAndroidTargets() = with(Project("new-mpp-android")) {
        // Test the fix for KT-27714

        setupWorkingDir()

        // Enable publishing for all Android variants:
        gradleBuildScript("lib").appendText("\nkotlin.android('androidLib') { publishAllLibraryVariants() }")

        val groupDir = "lib/build/repo/com/example/"

        build("publish") {
            assertSuccessful()

            // Also check that custom user-specified attributes are written in all Android modules metadata:
            assertFileContains(
                groupDir + "lib-androidlib/1.0/lib-androidlib-1.0.module",
                "\"com.example.target\": \"androidLib\"",
                "\"com.example.compilation\": \"release\""
            )
            assertFileContains(
                groupDir + "lib-androidlib-debug/1.0/lib-androidlib-debug-1.0.module",
                "\"com.example.target\": \"androidLib\"",
                "\"com.example.compilation\": \"debug\""
            )

            projectDir.resolve(groupDir).deleteRecursively()
        }

        // Check that the consumer side uses custom attributes specified in the target and compilations:
        run {
            val appBuildScriptBackup = gradleBuildScript("app").readText()

            gradleBuildScript("lib").appendText(
                "\n" + """
                    kotlin.targets.all { 
                        attributes.attribute(
                            Attribute.of("com.example.target", String),
                            targetName
                        )
                    }
                """.trimIndent()
            )
            gradleBuildScript("app").appendText(
                "\n" + """
                    kotlin.targets.androidApp.attributes.attribute(
                        Attribute.of("com.example.target", String),
                        "notAndroidLib"
                    )
                """.trimIndent()
            )

            build(":app:compileDebugKotlinAndroidApp") {
                assertFailed() // dependency resolution should fail
                assertTrue(
                    "Required com.example.target 'notAndroidLib'" in output ||
                            "attribute 'com.example.target' with value 'notAndroidLib'" in output
                )
            }

            gradleBuildScript("lib").writeText(
                appBuildScriptBackup + "\n" + """
                    kotlin.targets.all {
                        compilations.all {
                            attributes.attribute(
                                Attribute.of("com.example.compilation", String),
                                targetName + compilationName.capitalize()
                            )
                        }
                    }
                """.trimIndent()
            )
            gradleBuildScript("app").writeText(
                appBuildScriptBackup + "\n" + """
                    kotlin.targets.androidApp.compilations.all {
                        attributes.attribute(
                            Attribute.of("com.example.compilation", String),
                            "notDebug"
                        )
                    }
                """.trimIndent()
            )

            build(":app:compileDebugKotlinAndroidApp") {
                assertFailed()
                assertTrue(
                    "Required com.example.compilation 'notDebug'" in output ||
                            "attribute 'com.example.compilation' with value 'notDebug'" in output
                )
            }
        }
    }

    @Test
    fun testLintInAndroidProjectsDependingOnMppWithoutAndroid() = with(Project("AndroidProject")) {
        embedProject(Project("sample-lib", directoryPrefix = "new-mpp-lib-and-app"))
        gradleBuildScript("Lib").appendText(
            "\ndependencies { implementation(project(':sample-lib')) }"
        )
        val lintTask = ":Lib:lintFlavor1Debug"
        build(lintTask) {
            assertSuccessful()
            assertTasksExecuted(lintTask) // Check that the lint task ran successfully, KT-27170
        }
    }

    @Test
    fun testJvmWithJava() = with(Project("mppJvmWithJava")) {
        setupWorkingDir()

        build("build") {
            assertSuccessful()
        }

        build("assemble") {
            assertSuccessful()
        }
    }
}

open class KotlinAndroid70GradleIT : KotlinAndroid36GradleIT() {
    override val androidGradlePluginVersion: AGPVersion
        get() = AGPVersion.v7_0_0

    override val defaultGradleVersion: GradleVersionRequired
        get() = GradleVersionRequired.AtLeast("6.8")

    override fun defaultBuildOptions(): BuildOptions {
        val javaHome = File(System.getProperty("jdk11Home")!!)
        Assume.assumeTrue("JDK 11 should be available", javaHome.isDirectory)
        return super.defaultBuildOptions().copy(javaHome = javaHome, warningMode = WarningMode.Summary)
    }
}

open class KotlinAndroid34GradleIT : KotlinAndroid3GradleIT() {
    override val androidGradlePluginVersion: AGPVersion
        get() = AGPVersion.v3_4_1

    @Test
    fun testKaptUsingApOptionProvidersAsNestedInputOutput() = with(Project("AndroidProject")) {
        setupWorkingDir()

        gradleBuildScript(subproject = "Android").appendText(
            """

            apply plugin: 'kotlin-kapt'

            class MyNested implements org.gradle.process.CommandLineArgumentProvider {

                @InputFile
                File inputFile = null

                @Override
                Iterable<String> asArguments() {
                    // Read the arguments from a file, because changing them in a build script is treated as an
                    // implementation change by Gradle:
                    return [new File('args.txt').text]
                }
            }

            def nested = new MyNested()
            nested.inputFile = file("${'$'}projectDir/in.txt")

            android.applicationVariants.all {
                it.javaCompileOptions.annotationProcessorOptions.compilerArgumentProviders.add(nested)
            }
            """.trimIndent()
        )

        File(projectDir, "Android/in.txt").appendText("1234")
        File(projectDir, "args.txt").appendText("1234")

        val kaptTasks = listOf(":Android:kaptFlavor1DebugKotlin")
        val javacTasks = listOf(":Android:compileFlavor1DebugJavaWithJavac")

        val buildTasks = (kaptTasks + javacTasks).toTypedArray()

        build(*buildTasks) {
            assertSuccessful()
            assertTasksExecuted(kaptTasks + javacTasks)
        }

        File(projectDir, "Android/in.txt").appendText("5678")

        build(*buildTasks) {
            assertSuccessful()
            assertTasksExecuted(kaptTasks)
            assertTasksUpToDate(javacTasks)
        }

        // Changing only the annotation provider arguments should not trigger the tasks to run, as the arguments may be outputs,
        // internals or neither:
        File(projectDir, "args.txt").appendText("5678")

        build(*buildTasks) {
            assertSuccessful()
            assertTasksUpToDate(javacTasks + kaptTasks)
        }
    }

    @Test
    fun testOmittedStdlibVersion() = Project("AndroidProject").run {
        setupWorkingDir()

        gradleBuildScript("Lib").modify {
            it.checkedReplace("kotlin-stdlib:\$kotlin_version", "kotlin-stdlib") + "\n" + """
            apply plugin: 'maven'
            group 'com.example'
            version '1.0'
            android {
                defaultPublishConfig 'flavor1Debug'
            }
            uploadArchives {
                repositories {
                    mavenDeployer {
                        repository(url: "file://${'$'}buildDir/repo")
                    }
                }
            }
            """.trimIndent()
        }

        build(":Lib:assembleFlavor1Debug", ":Lib:uploadArchives") {
            assertSuccessful()
            assertTasksExecuted(":Lib:compileFlavor1DebugKotlin", ":Lib:uploadArchives")
            val pomLines = File(projectDir, "Lib/build/repo/com/example/Lib/1.0/Lib-1.0.pom").readLines()
            val stdlibVersionLineNumber = pomLines.indexOfFirst { "<artifactId>kotlin-stdlib</artifactId>" in it } + 1
            val versionLine = pomLines[stdlibVersionLineNumber]
            assertTrue { "<version>${defaultBuildOptions().kotlinVersion}</version>" in versionLine }
        }
    }
}

abstract class KotlinAndroid3GradleIT : AbstractKotlinAndroidGradleTests() {
    @Test
    fun testApplyWithFeaturePlugin() {
        Assume.assumeTrue(
            "The com.android.feature plugin has been deprecated and removed in newer versions",
            androidGradlePluginVersion < AGPVersion.v3_6_0
        )

        val project = Project("AndroidProject")

        project.setupWorkingDir()
        File(project.projectDir, "Lib/build.gradle").modify { text ->
            // Change the applied plugin to com.android.feature
            text.replace("com.android.library", "com.android.feature")
                .replace("compileSdkVersion 22", "compileSdkVersion 26")
                .apply { assert(!equals(text)) }
                .plus("\nandroid { baseFeature true }")
        }

        // Check that Kotlin tasks were created for both lib and feature variants:
        val kotlinTaskNames =
            listOf("Debug").flatMap { buildType ->
                listOf("Flavor1", "Flavor2").flatMap { flavor ->
                    listOf("", "Feature").map { isFeature -> ":Lib:compile$flavor$buildType${isFeature}Kotlin" }
                }
            }

        project.build(":Lib:assembleDebug") {
            assertSuccessful()
            assertTasksExecuted(*kotlinTaskNames.toTypedArray())
        }
    }
}

abstract class AbstractKotlinAndroidGradleTests : BaseGradleIT() {

    abstract val androidGradlePluginVersion: AGPVersion

    override fun defaultBuildOptions() =
        super.defaultBuildOptions().copy(
            androidHome = KtTestUtil.findAndroidSdk(),
            androidGradlePluginVersion = androidGradlePluginVersion
        )

    @Test
    fun testSimpleCompile() {
        val project = Project("AndroidProject")

        val modules = listOf("Android", "Lib")
        val flavors = listOf("Flavor1", "Flavor2")
        val buildTypes = listOf("Debug")

        val tasks = arrayListOf<String>()
        for (module in modules) {
            for (flavor in flavors) {
                for (buildType in buildTypes) {
                    tasks.add(":$module:compile$flavor${buildType}Kotlin")
                }
            }
        }

        project.build("assembleDebug", "test") {
            assertSuccessful()
            // Before 3.0 AGP test only modules are compiled only against one flavor and one build type,
            // and contain only the compileDebugKotlin task.
            // After 3.0 AGP test only modules contain a compile<Variant>Kotlin task for each variant.
            tasks.addAll(findTasksByPattern(":Test:compile[\\w\\d]+Kotlin"))
            assertTasksExecuted(tasks)
            assertContains("InternalDummyTest PASSED")
            checkKotlinGradleBuildServices()
        }

        // Run the build second time, assert everything is up-to-date
        project.build("assembleDebug") {
            assertSuccessful()
            assertTasksUpToDate(tasks)
        }

        // Run the build third time, re-run tasks

        project.build("assembleDebug", "--rerun-tasks") {
            assertSuccessful()
            assertTasksExecuted(tasks)
            checkKotlinGradleBuildServices()
        }
    }

    @Test
    fun testAssembleAndroidTestFirst() {
        val project = Project("AndroidProject", minLogLevel = LogLevel.INFO)

        // Execute 'assembleAndroidTest' first, without 'build' side effects
        project.build("assembleAndroidTest") {
            assertSuccessful()
        }
    }

    @Test
    fun testIncrementalCompile() {
        val project = Project("AndroidIncrementalSingleModuleProject")
        val options = defaultBuildOptions().copy(incremental = true)

        project.build("assembleDebug", options = options) {
            assertSuccessful()
        }

        val getSomethingKt = project.projectDir.walk().filter { it.isFile && it.name.endsWith("getSomething.kt") }.first()
        getSomethingKt.writeText(
            """
package com.example

fun getSomething() = 10
"""
        )

        project.build("assembleDebug", options = options) {
            assertSuccessful()
            val affectedKotlinFiles = listOf(
                "app/src/main/kotlin/com/example/KotlinActivity1.kt",
                "app/src/main/kotlin/com/example/getSomething.kt"
            )
            assertCompiledKotlinSources(affectedKotlinFiles)
            assertCompiledJavaSources(listOf("app/src/main/java/com/example/JavaActivity.java"), weakTesting = true)
        }
    }

    @Test
    fun testMultiModuleIC() {
        val project = Project("AndroidIncrementalMultiModule")
        val options = defaultBuildOptions().copy(incremental = true, kotlinDaemonDebugPort = null)

        project.build("assembleDebug", options = options) {
            assertSuccessful()
        }

        val libAndroidUtilKt = project.projectDir.getFileByName("libAndroidUtil.kt")
        libAndroidUtilKt.modify { it.replace("fun libAndroidUtil(): String", "fun libAndroidUtil(): CharSequence") }
        project.build("assembleDebug", options = options) {
            assertSuccessful()
            val affectedSources = project.projectDir.getFilesByNames("libAndroidUtil.kt", "useLibAndroidUtil.kt")
            assertCompiledKotlinSources(project.relativize(affectedSources))
        }

        val libAndroidClassesOnlyUtilKt = project.projectDir.getFileByName("LibAndroidClassesOnlyUtil.kt")
        libAndroidClassesOnlyUtilKt.modify {
            it.replace(
                "fun libAndroidClassesOnlyUtil(): String",
                "fun libAndroidClassesOnlyUtil(): CharSequence"
            )
        }
        project.build("assembleDebug", options = options) {
            assertSuccessful()
            val affectedSources = project.projectDir.getFilesByNames("LibAndroidClassesOnlyUtil.kt", "useLibAndroidClassesOnlyUtil.kt")
            assertCompiledKotlinSources(project.relativize(affectedSources))
        }

        val libJvmUtilKt = project.projectDir.getFileByName("LibJvmUtil.kt")
        libJvmUtilKt.modify { it.replace("fun libJvmUtil(): String", "fun libJvmUtil(): CharSequence") }
        project.build("assembleDebug", options = options) {
            assertSuccessful()
            val affectedSources = project.projectDir.getFilesByNames("LibJvmUtil.kt", "useLibJvmUtil.kt")
            assertCompiledKotlinSources(project.relativize(affectedSources))
        }
    }

    @Test
    fun testIncrementalBuildWithNoChanges() {
        val project = Project("AndroidIncrementalSingleModuleProject")
        val tasksToExecute = listOf(
            ":app:compileDebugKotlin",
            ":app:compileDebugJavaWithJavac"
        )

        project.build("assembleDebug") {
            assertSuccessful()
            assertTasksExecuted(tasksToExecute)
        }

        project.build("assembleDebug") {
            assertSuccessful()
            assertTasksUpToDate(tasksToExecute)
        }
    }

    @Test
    fun testAndroidDaggerIC() {
        val project = Project("AndroidDaggerProject")
        val options = defaultBuildOptions().copy(incremental = true)

        project.build("assembleDebug", options = options) {
            assertSuccessful()
        }

        val androidModuleKt = project.projectDir.getFileByName("AndroidModule.kt")
        androidModuleKt.modify {
            it.replace(
                "fun provideApplicationContext(): Context {",
                "fun provideApplicationContext(): Context? {"
            )
        }

        project.build(":app:assembleDebug", options = options) {
            assertSuccessful()
            assertCompiledKotlinSources(project.relativize(androidModuleKt))
            assertTasksExecuted(
                ":app:kaptGenerateStubsDebugKotlin",
                ":app:kaptDebugKotlin",
                ":app:compileDebugKotlin",
                ":app:compileDebugJavaWithJavac"
            )
        }
    }

    @Test
    fun testAndroidIcepickProject() {
        val project = Project("AndroidIcepickProject")
        val options = defaultBuildOptions().copy(incremental = false)

        project.build("assembleDebug", options = options) {
            assertSuccessful()
        }
    }

    @Test
    fun testAndroidExtensions() {
        val project = Project("AndroidExtensionsProject")
        val options = defaultBuildOptions().copy(incremental = false)

        project.build("assembleDebug", options = options) {
            assertSuccessful()
            assertContains("The 'kotlin-android-extensions' Gradle plugin is deprecated")
        }
    }

    @Test
    fun testParcelize() {
        val project = Project("AndroidParcelizeProject")
        val options = defaultBuildOptions().copy(incremental = false)

        project.build("assembleDebug", options = options) {
            assertSuccessful()
        }
    }

    @Test
    fun testAndroidExtensionsIncremental() {
        Assume.assumeTrue(
            "Ignored for newer AGP versions because of KT-38622",
            androidGradlePluginVersion < AGPVersion.v3_6_0
        )

        val project = Project("AndroidExtensionsProject")
        val options = defaultBuildOptions().copy(incremental = true)

        project.build("assembleDebug", options = options) {
            assertSuccessful()
            val affectedSources = project.projectDir.getFilesByNames(
                "MyActivity.kt", "noLayoutUsages.kt"
            )
            val relativePaths = project.relativize(affectedSources)
            assertCompiledKotlinSources(relativePaths)
        }

        val activityLayout = File(project.projectDir, "app/src/main/res/layout/activity_main.xml")
        activityLayout.modify { it.replace("textView", "newTextView") }

        project.build("assembleDebug", options = options) {
            assertFailed()
            val affectedSources = project.projectDir.getFilesByNames("MyActivity.kt")
            val relativePaths = project.relativize(affectedSources)
            assertCompiledKotlinSources(relativePaths)
        }
    }


    @Test
    fun testAndroidExtensionsManyVariants() {
        val project = Project("AndroidExtensionsManyVariants")
        val options = defaultBuildOptions().copy(incremental = false)

        project.build("assemble", options = options) {
            assertSuccessful()
        }
    }

    @Test
    fun testAndroidExtensionsSpecificFeatures() {
        val project = Project("AndroidExtensionsSpecificFeatures")
        val options = defaultBuildOptions().copy(incremental = false)

        project.build("assemble", options = options) {
            assertFailed()
            assertContains("Unresolved reference: textView")
        }

        File(project.projectDir, "app/build.gradle").modify { it.replace("[\"parcelize\"]", "[\"views\"]") }

        project.build("assemble", options = options) {
            assertFailed()
            assertContainsRegex("Class 'User' is not abstract and does not implement abstract member public abstract fun (writeToParcel|describeContents)".toRegex())
        }

        File(project.projectDir, "app/build.gradle").modify { it.replace("[\"views\"]", "[\"parcelize\", \"views\"]") }

        project.build("assemble", options = options) {
            assertSuccessful()
        }
    }

    @Test
    fun testDetectAndroidJava8() = with(Project("AndroidProject")) {
        setupWorkingDir()

        val kotlinJvmTarget16Regex = Regex("Kotlin compiler args: .* -jvm-target 1.6")

        gradleBuildScript("Lib").appendText(
            "\n" + """
            android.compileOptions {
                sourceCompatibility JavaVersion.VERSION_1_8
                targetCompatibility JavaVersion.VERSION_1_8
            }
            """.trimIndent()
        )

        build(":Lib:assembleDebug", "-Pkotlin.setJvmTargetFromAndroidCompileOptions=true") {
            assertSuccessful()
            assertNotContains(kotlinJvmTarget16Regex)
        }

        gradleBuildScript("Lib").appendText(
            "\n" + """
            android.compileOptions {
                sourceCompatibility JavaVersion.VERSION_1_6
                targetCompatibility JavaVersion.VERSION_1_6
            }
            """.trimIndent()
        )

        build("clean", ":Lib:assembleDebug") {
            assertSuccessful()
            assertNotContains(kotlinJvmTarget16Regex)
        }

        build(":Lib:assembleDebug", "-Pkotlin.setJvmTargetFromAndroidCompileOptions=true") {
            assertSuccessful()
            assertContainsRegex(kotlinJvmTarget16Regex)
        }
    }
}<|MERGE_RESOLUTION|>--- conflicted
+++ resolved
@@ -16,13 +16,6 @@
     override val androidGradlePluginVersion: AGPVersion
         get() = AGPVersion.v3_6_0
 
-<<<<<<< HEAD
-    @Ignore
-=======
-    override val defaultGradleVersion: GradleVersionRequired
-        get() = GradleVersionRequired.AtLeast("6.1")
-
->>>>>>> a101d12c
     @Test
     fun testAndroidMppSourceSets(): Unit = with(
         Project("new-mpp-android-source-sets")
